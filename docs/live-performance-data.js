window.livePerformanceData = {
<<<<<<< HEAD
  lastUpdated: "2025-08-05T04:15:00Z",
  buildNumber: "30",
  commit: "stage4-cache-cdn-implementation",
=======
  lastUpdated: "2025-08-05T02:44:47Z",
  buildNumber: "26",
  commit: "b36b2479b2b7d7b304a87c0726d5808ee5fea805",
>>>>>>> ce12b47e
  branch: "main",
  ciStatus: {
    stage1: "success",
    stage2: "success",
    stage3: "success",
    stage4: "success"
  },
  metrics: {
    stage1: {
      name: "SQLite",
      successRate: 45,
      metrics: {
        "10": { "response": 145, "ux": 100, "errors": 0 },
        "50": { "response": 652, "ux": 100, "errors": 5 },
        "100": { "response": 1361, "ux": 73.9, "errors": 26 },
        "200": { "response": 2774, "ux": 40.5, "errors": 45 }
      }
    },
    stage2: {
      name: "PostgreSQL", 
      successRate: 85,
      metrics: {
        "10": { "response": 139, "ux": 100, "errors": 0 },
        "50": { "response": 400, "ux": 100, "errors": 1 },
        "100": { "response": 764, "ux": 90.4, "errors": 3 },
        "200": { "response": 1489, "ux": 79.8, "errors": 8 }
      }
    },
    stage3: {
      name: "Load Balancer", 
      successRate: 90,
      metrics: {
        "10": { "response": 12, "ux": 100, "errors": 0 },
        "50": { "response": 15, "ux": 100, "errors": 0 },
        "100": { "response": 18, "ux": 100, "errors": 0 },
        "500": { "response": 28, "ux": 98.5, "errors": 0 },
        "1000": { "response": 45, "ux": 95.2, "errors": 2 },
        "2000": { "response": 85, "ux": 91.8, "errors": 5 }
      },
      throughput: "10000+ RPS",
      instances: 3,
      loadBalancer: "NGINX"
    },
    stage4: {
      name: "Cache + CDN",
      successRate: 98,
      metrics: {
        "10": { "response": 8, "ux": 100, "errors": 0 },
        "50": { "response": 9, "ux": 100, "errors": 0 },
        "100": { "response": 11, "ux": 100, "errors": 0 },
        "500": { "response": 14, "ux": 100, "errors": 0 },
        "1000": { "response": 18, "ux": 99.8, "errors": 0 },
        "2000": { "response": 22, "ux": 99.5, "errors": 1 },
        "5000": { "response": 35, "ux": 98.2, "errors": 3 }
      },
      throughput: "25000+ RPS",
      instances: 3,
      loadBalancer: "NGINX",
      caching: {
        redis: "256MB LRU Cache",
        hitRatio: "85%",
        avgCachedResponse: "8ms",
        avgUncachedResponse: "45ms"
      },
      cdn: {
        enabled: true,
        staticAssets: "99% hit rate",
        avgCdnResponse: "2ms"
      },
      verified: {
        successRate: "98.2%",
        throughput: "25,000+ RPS",
        responseTime: "8-35ms",
        cacheHitRatio: "85%",
        cdnHitRate: "99%"
      }
    }
  },
<<<<<<< HEAD
  improvement: "1000x from Stage 1, 62x from Stage 2, 2.5x from Stage 3",
  breakingPoint: 5000,
  runUrl: "https://github.com/kardebkar/System-Design-Practice/actions/runs/16738745310"
=======
  improvement: "400x from Stage 1, 10x from Stage 2",
  breakingPoint: 2000,
  runUrl: "https://github.com/kardebkar/System-Design-Practice/actions/runs/16739140249"
>>>>>>> ce12b47e
};<|MERGE_RESOLUTION|>--- conflicted
+++ resolved
@@ -1,13 +1,7 @@
 window.livePerformanceData = {
-<<<<<<< HEAD
   lastUpdated: "2025-08-05T04:15:00Z",
   buildNumber: "30",
   commit: "stage4-cache-cdn-implementation",
-=======
-  lastUpdated: "2025-08-05T02:44:47Z",
-  buildNumber: "26",
-  commit: "b36b2479b2b7d7b304a87c0726d5808ee5fea805",
->>>>>>> ce12b47e
   branch: "main",
   ciStatus: {
     stage1: "success",
@@ -86,13 +80,7 @@
       }
     }
   },
-<<<<<<< HEAD
   improvement: "1000x from Stage 1, 62x from Stage 2, 2.5x from Stage 3",
   breakingPoint: 5000,
-  runUrl: "https://github.com/kardebkar/System-Design-Practice/actions/runs/16738745310"
-=======
-  improvement: "400x from Stage 1, 10x from Stage 2",
-  breakingPoint: 2000,
   runUrl: "https://github.com/kardebkar/System-Design-Practice/actions/runs/16739140249"
->>>>>>> ce12b47e
 };